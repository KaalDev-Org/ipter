--- conflicted
+++ resolved
@@ -13,15 +13,12 @@
 import org.springframework.stereotype.Service;
 import org.springframework.transaction.annotation.Transactional;
 
-<<<<<<< HEAD
 import com.ipter.dto.AuditLogReviewRequest;
 import com.ipter.dto.AuditLogReviewResponse;
-=======
 import com.ipter.model.AuditLog;
 import com.ipter.model.Project;
 import com.ipter.model.ProjectStatus;
 import com.ipter.model.User;
->>>>>>> 56130eaf
 import com.ipter.repository.AuditLogRepository;
 
 /**
@@ -142,7 +139,7 @@
         logEvent("IMAGE_UPLOADED", "Image", image.getId(),"Image '" + image.getOriginalFilename() + "' uploaded for project '" + project.getName()+"'",
                 user);
     }
-    
+
     /**
      * Get all audit logs with pagination (Admin only)
      */
